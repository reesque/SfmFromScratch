--- conflicted
+++ resolved
@@ -1,5 +1,6 @@
 import matplotlib
 
+from FeatureExtractor.SIFT.ScaleRotInvSIFT import ScaleRotInvSIFT
 from PoseEstimator import PnPRansac
 from Runner import SFMRunner
 from sys import platform
@@ -11,9 +12,8 @@
 
 def main():
     model_name = "bal"
-<<<<<<< HEAD
     extractor_params = {
-        'num_interest_points': 2500,
+        'num_interest_points': 2000,
         'ksize': 3,
         'gaussian_size': 7,
         'sigma': 6,
@@ -22,25 +22,12 @@
         'pyramid_level': 3,
         'pyramid_scale_factor': 1.1
     }
+    #extractor_params = {}
 
-    SFMRunner("test_data/tallneck2_mini", 6, extractor_params, match_threshold=0.85,
-              pose_estimator=PnPRansac, model_name=model_name, camera_sensor=SensorType.CROP_FRAME)
-=======
-    # extractor_params = {
-    #     'num_interest_points': 2000,
-    #     'ksize': 3,
-    #     'gaussian_size': 7,
-    #     'sigma': 6,
-    #     'alpha': 0.05,
-    #     'feature_width': 18,
-    #     'pyramid_level': 3,
-    #     'pyramid_scale_factor': 1.1
-    # }
-    extractor_params = {}
-
-    SFMRunner("test_data/tallneck2_mini", 5, feature_extractor_class=SuperPoint, extractor_params=extractor_params,
-              match_threshold=0.85, pose_estimator=PnPRansac, camera_sensor=SensorType.CROP_FRAME, model_name=model_name)
->>>>>>> 2a62b2fd
+    SFMRunner("test_data/tallneck2_mini", 6, extractor_params, feature_extractor_class=ScaleRotInvSIFT,
+              match_threshold=0.85, pose_estimator=PnPRansac, model_name=model_name, camera_sensor=SensorType.CROP_FRAME)
+    #SFMRunner("test_data/tallneck2_mini", 5, feature_extractor_class=SuperPoint, extractor_params=extractor_params,
+    #          match_threshold=0.85, pose_estimator=PnPRansac, camera_sensor=SensorType.CROP_FRAME, model_name=model_name)
     SFMRunner.load(model_name)
     
 
